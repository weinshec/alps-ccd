import numpy as np
import scipy.optimize

__all__ = ["fwhm", "GaussContExpo", "Gauss2D"]

def fwhm(data, axis=None):
    """Calculate the indices of the FWHM for the projections on the axis.

    Parameters
    ----------
    data : array_like
        n-dim data
    axis : int, optional
        The axis on which the projection is taken. If axis is `None` return
        a list of all FWHM index pairs.

    Returns
    -------
    idx : list of pairs of int
        The indices of the fwhm. If axis is specified a plain pair is
        returned.

    See
    ---
    For usage of `apply_over_axes` see:
    http://www.mail-archive.com/numpy-discussion@lists.sourceforge.net/msg03469.html
    """
    if axis is None:
        return [fwhm(data, ax) for ax in range(data.ndim)]

    axes = np.r_[0:axis, axis+1:data.ndim]
    d = np.apply_over_axes(np.mean, data, axes).flatten()
    imax = d.argmax()
    hmax = 0.5 * d[imax]
    i0 = np.where(d[:imax] <= hmax)[0][-1]
    i1 = np.where(d[imax:] <= hmax)[0][0] + imax
    return i0, i1


class GaussContExpo(object):
    """Fit a 2-dim Gaussian with exponential tail to `data`.

    Before fitting 2-dim data, one has to initialise the parameters of the
    fit-function. Parameters can be set using :meth:`update_params`, during
    object creation or with :meth:`initial_guess`.

    The current parameter values are accesible through :attr:`param_values`
    and :attr:`param_dict`.
    """
    param_names = ("A", "mu0", "mu1", "sigma0", "sigma1", "xi", "offset")
    def __init__(self, *args, **kwargs):
        self.param_values = [None] * len(self.param_names)
        if args or kwargs:
            self.update_params(*args, **kwargs)

    def update_params(self, *args, **kwargs):
        """Update fit-function parameters.

        This method accepts either the numerical values of *all* parameters as arguments::

            >>> fitter.update_params(1.0, 1.0, 1.0, 1.0, 1.0, 1.0, 1.0)

        or keyword arguments (not necessarily all parameters)::

            >>> fitter.update_params(mu0=2.0, mu1=3.0)

        """
        if args and kwargs:
            raise ValueError("Only *args or **kwargs accepted")
        if args:
            if len(args) != len(self.param_names):
                raise ValueError("Wrong number of parameters in *args")

            self.param_values = list(args)
        else:
            for k, v in kwargs.items():
                i = self.param_names.index(k)
                self.param_values[i] = v

    @property
    def param_dict(self):
        return dict(zip(self.param_names, self.param_values))

    def initial_guess(self, data):
        mu0, mu1 = np.unravel_index(data.argmax(), data.shape)
        fwhm0 = fwhm(data[:,mu1] - data[:,mu1].min())[0]
        fwhm1 = fwhm(data[mu0] - data[mu0].min())[0]

        self.update_params(
                data.max() - data.min(),
                mu0, mu1,
                (fwhm0[1] - fwhm0[0]) / 2.35,
                (fwhm1[1] - fwhm1[0]) / 2.35,
                1.0,
                data.min()
                )

    def fit(self, data, n_fit):
        if None in self.param_values:
            raise ValueError("Not all parameter values initialized")

        X0 = np.random.randint(0, data.shape[0], n_fit)
        X1 = np.random.randint(0, data.shape[1], n_fit)

        D = data[X0, X1]
        def diff(p):
            self.update_params(*p)
            Z = self.evaluate(X0, X1)
            return np.sum((D - Z)**2)

        p_opt = scipy.optimize.fmin(diff, self.param_values)
        self.update_params(*p_opt)

    def evaluate(self, X0, X1):
        """Evaluate the fit function at position (X0, X1) using the current parameter values.

        Parameters
        ----------
        X0, X1 : float, ndarray
            The locations where the fit-funtion is evaluated. Using
            :func:`matplotlib.matshow` convention means `y, x = X0, X1`.
        """
        A, mu0, mu1, sigma0, sigma1, xi, offset = self.param_values

        out = np.empty(X0.shape, dtype=np.float)

        a = 1.0 * (X0 - mu0) / sigma0
        b = 1.0 * (X1 - mu1) / sigma1
        R2 = a**2 + b**2

        B = A * np.exp(0.5 * xi**2)

        idx = (R2 <= xi**2)
        out[idx] = A * np.exp(-0.5*R2[idx]) + offset

        idx = (R2 > xi**2)
        out[idx] = B * np.exp(-xi*np.sqrt(R2[idx])) + offset
        return out

    def integral(self):
        """Calculate the integral under the spot ignoring the offset."""
        A, mu0, mu1, sigma0, sigma1, xi, offset = self.param_values
        return 2.0 * np.pi * sigma0 * sigma1 * A * (1.0 + np.exp(-0.5 * xi**2) / xi**2)


<<<<<<< HEAD

class Gauss2D(object):
    """Fit a 2D Gaussian to `data`."""
    param_names = ("A", "mu0", "mu1", "sigma0", "sigma1", "theta", "offset")
    def __init__(self, *args, **kwargs):
        """Initialize Gauss2D object"""

        if not args and not kwargs:
            self.param_values = [None] * len(self.param_names)
        else:
            self.update_params(*args, **kwargs)

    def update_params(self, *args, **kwargs):
        """Update distribution parameters of 2D gaussian"""

        if args and kwargs:
            raise ValueError("Only *args or **kwargs accepted")
        if args:
            if len(args) != len(self.param_names):
                raise ValueError("Wrong number of parameters in *args")

            self.param_values = args
        else:
            for k, v in kwargs.items():
                i = self.param_names.index(k)
                self.param_values[i] = v

    @property
    def param_dict(self):
        """Return distribution parameters as dictionary"""
        return dict(zip(self.param_names, self.param_values))

    @staticmethod
    def func(xy, amplitude, xo, yo, sigma_x, sigma_y, theta, offset):
        """Analytic definition of 2D gaussian distribution"""
        xo = float(xo)
        yo = float(yo)    
        a = (np.cos(theta)**2)/(2*sigma_x**2) + (np.sin(theta)**2)/(2*sigma_y**2)
        b = -(np.sin(2*theta))/(4*sigma_x**2) + (np.sin(2*theta))/(4*sigma_y**2)
        c = (np.sin(theta)**2)/(2*sigma_x**2) + (np.cos(theta)**2)/(2*sigma_y**2)
        g = offset + amplitude*np.exp( - (a*((xy[0]-xo)**2) + 2*b*(xy[0]-xo)*(xy[1]-yo) 
                                + c*((xy[1]-yo)**2)))
        return g.ravel()
=======
class Gauss2D(GaussContExpo):
    """Fit a 2-dim to `data`.


    See
    ---
    :class:`GaussContExpo`
    """
    param_names = ("A", "mu0", "mu1", "sigma0", "sigma1", "theta", "offset")

    @staticmethod
    def func(X0_X1, amplitude, mu0, mu1, sigma0, sigma1, theta, offset):
        """Analytic definition of 2D gaussian distribution"""
        X0, X1 = X0_X1

        # See http://en.wikipedia.org/wiki/Gaussian_function#Two-dimensional_Gaussian_function
        # and http://demonstrations.wolfram.com/IntuitiveParameterizationOfTheBivariateNormalDistribution/
        # We assume that array-index 0 corresponds to y and array-index 1 to
        # x.
        st2 = np.sin(theta)**2
        ct2 = np.cos(theta)**2
        sigma0_2 = sigma0**2
        sigma1_2 = sigma1**2
        a = 0.5 * (ct2 / sigma1_2 + st2 / sigma0_2)
        b = 0.25 * np.sin(2*theta) * (1 / sigma0_2 - 1 / sigma1_2)
        c = 0.5 * (st2 / sigma1_2 + ct2 / sigma0_2)
        g = offset + amplitude * np.exp(-(a * (X1-mu1)**2
                                          + c * (X0-mu0)**2
                                          + 2 * b * (X1-mu1) * (X0-mu0)
                                          ))
        return g
>>>>>>> 51060e76

    def initial_guess(self, data):
        """Guess distribution parameters based on given dataset

        Parameters:
<<<<<<< HEAD
            data : ndarray
                data numpy array of dimension 2
        """

=======
        -----------
        data : 2-dim ndarray
            data numpy array of dimension 2
        """
>>>>>>> 51060e76
        mu0, mu1 = np.unravel_index(data.argmax(), data.shape)
        fwhm0 = fwhm(data[:,mu1] - data[:,mu1].min())[0]
        fwhm1 = fwhm(data[mu0] - data[mu0].min())[0]

        self.update_params(
                data.max() - data.min(),
                mu0, mu1,
                (fwhm0[1] - fwhm0[0]) / 2.35,
                (fwhm1[1] - fwhm1[0]) / 2.35,
                0.0,
                data.min()
                )

    def fit(self, data):
<<<<<<< HEAD
        """Perform leastsquares fit of 2D gaussian to given data

        Parameters:
            data : ndarray
                numpy array to perform the fit on (dim = 2)
        """

        size = data.shape
        x = np.linspace(0, size[0], size[0])
        y = np.linspace(0, size[1], size[1])
        xy = np.meshgrid(x, y)

        popt, pcov = scipy.optimize.curve_fit(self.func, xy, data.ravel(), p0=self.param_values)
        self.update_params(*popt)

    def evaluate(self, xy, ignoreOffset=False):
        """Evaluate the 2D gaussian function at a given point
        
        Parameters:
            xy : (x, y)
                tuple of float positions to evaluate the gaussian at
        Returns:
            v : float
                the values of the gaussian at this position
        """

        if ignoreOffset:
            v = self.func(xy, *self.param_values) - self.param_dict['offset']
        else:
            v = self.func(xy, *self.param_values)

        return v
                
    def integral(self):
        """Calculate the integral under the spot ignoring the offset"""

        A, mu0, mu1, sigma_x, sigma_y, theta, offset = self.param_values

        return A * 2 * np.pi * sigma_x * sigma_y
=======
        """Perform least-squares fit of 2-dim gaussian to given data.

        Parameters
        ----------
        data : 2-dim ndarray
            The data to be fitted.
        """
        if None in self.param_values:
            raise ValueError("Not all parameter values initialized")

        n0, n1 = data.shape
        X0, X1 = np.meshgrid(np.arange(n0), np.arange(n1), indexing="ij")

        X0 = X0.ravel()
        X1 = X1.ravel()
        data = data.ravel()
        # x = np.linspace(0, size[0], size[0])
        # y = np.linspace(0, size[1], size[1])
        # xy = np.meshgrid(x, y)

        popt, pcov = scipy.optimize.curve_fit(self.func, (X0, X1), data, p0=self.param_values)
        self.update_params(*popt)

    def evaluate(self, X0, X1, ignoreOffset=False):
        """Evaluate the 2D gaussian function at a given point

        Parameters
        ----------
        X0, X1 : float, ndarray
            The locations where the fit-funtion is evaluated. Using
            :func:`matplotlib.matshow` convention means `y, x = X0, X1`.

        Returns
        -------
        v : float, ndarray
            The values of the gaussian  at this position
        """
        if ignoreOffset:
            return self.func((X0, X1), *self.param_values) - self.param_dict['offset']
        else:
            return self.func((X0, X1), *self.param_values)

    def integral(self):
        """Calculate the integral under the spot ignoring the offset"""
        A, mu0, mu1, sigma0, sigma1, theta, offset = self.param_values

        return A * 2 * np.pi * sigma0 * sigma1
>>>>>>> 51060e76
<|MERGE_RESOLUTION|>--- conflicted
+++ resolved
@@ -143,51 +143,6 @@
         return 2.0 * np.pi * sigma0 * sigma1 * A * (1.0 + np.exp(-0.5 * xi**2) / xi**2)
 
 
-<<<<<<< HEAD
-
-class Gauss2D(object):
-    """Fit a 2D Gaussian to `data`."""
-    param_names = ("A", "mu0", "mu1", "sigma0", "sigma1", "theta", "offset")
-    def __init__(self, *args, **kwargs):
-        """Initialize Gauss2D object"""
-
-        if not args and not kwargs:
-            self.param_values = [None] * len(self.param_names)
-        else:
-            self.update_params(*args, **kwargs)
-
-    def update_params(self, *args, **kwargs):
-        """Update distribution parameters of 2D gaussian"""
-
-        if args and kwargs:
-            raise ValueError("Only *args or **kwargs accepted")
-        if args:
-            if len(args) != len(self.param_names):
-                raise ValueError("Wrong number of parameters in *args")
-
-            self.param_values = args
-        else:
-            for k, v in kwargs.items():
-                i = self.param_names.index(k)
-                self.param_values[i] = v
-
-    @property
-    def param_dict(self):
-        """Return distribution parameters as dictionary"""
-        return dict(zip(self.param_names, self.param_values))
-
-    @staticmethod
-    def func(xy, amplitude, xo, yo, sigma_x, sigma_y, theta, offset):
-        """Analytic definition of 2D gaussian distribution"""
-        xo = float(xo)
-        yo = float(yo)    
-        a = (np.cos(theta)**2)/(2*sigma_x**2) + (np.sin(theta)**2)/(2*sigma_y**2)
-        b = -(np.sin(2*theta))/(4*sigma_x**2) + (np.sin(2*theta))/(4*sigma_y**2)
-        c = (np.sin(theta)**2)/(2*sigma_x**2) + (np.cos(theta)**2)/(2*sigma_y**2)
-        g = offset + amplitude*np.exp( - (a*((xy[0]-xo)**2) + 2*b*(xy[0]-xo)*(xy[1]-yo) 
-                                + c*((xy[1]-yo)**2)))
-        return g.ravel()
-=======
 class Gauss2D(GaussContExpo):
     """Fit a 2-dim to `data`.
 
@@ -219,23 +174,15 @@
                                           + 2 * b * (X1-mu1) * (X0-mu0)
                                           ))
         return g
->>>>>>> 51060e76
 
     def initial_guess(self, data):
         """Guess distribution parameters based on given dataset
 
         Parameters:
-<<<<<<< HEAD
-            data : ndarray
-                data numpy array of dimension 2
-        """
-
-=======
         -----------
         data : 2-dim ndarray
             data numpy array of dimension 2
         """
->>>>>>> 51060e76
         mu0, mu1 = np.unravel_index(data.argmax(), data.shape)
         fwhm0 = fwhm(data[:,mu1] - data[:,mu1].min())[0]
         fwhm1 = fwhm(data[mu0] - data[mu0].min())[0]
@@ -250,47 +197,6 @@
                 )
 
     def fit(self, data):
-<<<<<<< HEAD
-        """Perform leastsquares fit of 2D gaussian to given data
-
-        Parameters:
-            data : ndarray
-                numpy array to perform the fit on (dim = 2)
-        """
-
-        size = data.shape
-        x = np.linspace(0, size[0], size[0])
-        y = np.linspace(0, size[1], size[1])
-        xy = np.meshgrid(x, y)
-
-        popt, pcov = scipy.optimize.curve_fit(self.func, xy, data.ravel(), p0=self.param_values)
-        self.update_params(*popt)
-
-    def evaluate(self, xy, ignoreOffset=False):
-        """Evaluate the 2D gaussian function at a given point
-        
-        Parameters:
-            xy : (x, y)
-                tuple of float positions to evaluate the gaussian at
-        Returns:
-            v : float
-                the values of the gaussian at this position
-        """
-
-        if ignoreOffset:
-            v = self.func(xy, *self.param_values) - self.param_dict['offset']
-        else:
-            v = self.func(xy, *self.param_values)
-
-        return v
-                
-    def integral(self):
-        """Calculate the integral under the spot ignoring the offset"""
-
-        A, mu0, mu1, sigma_x, sigma_y, theta, offset = self.param_values
-
-        return A * 2 * np.pi * sigma_x * sigma_y
-=======
         """Perform least-squares fit of 2-dim gaussian to given data.
 
         Parameters
@@ -337,5 +243,4 @@
         """Calculate the integral under the spot ignoring the offset"""
         A, mu0, mu1, sigma0, sigma1, theta, offset = self.param_values
 
-        return A * 2 * np.pi * sigma0 * sigma1
->>>>>>> 51060e76
+        return A * 2 * np.pi * sigma0 * sigma1